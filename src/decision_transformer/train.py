--- conflicted
+++ resolved
@@ -11,11 +11,8 @@
 from .offline_dataset import TrajectoryDataset
 from torch.utils.data.sampler import WeightedRandomSampler
 from torch.utils.data import random_split, DataLoader
-<<<<<<< HEAD
 import numpy as np
-=======
 from .utils import get_max_len_from_model_type
->>>>>>> 65652ae0
 
 
 def train(
@@ -111,7 +108,7 @@
             if track:
                 wandb.log({"train/loss": loss.item()}, step=total_batches)
                 tokens_seen = (total_batches + 1) * \
-                              batch_size * (model.transformer_config.n_ctx // 3)
+                    batch_size * (model.transformer_config.n_ctx // 3)
                 wandb.log({"metrics/tokens_seen": tokens_seen},
                           step=total_batches)
 
@@ -135,7 +132,7 @@
             run_name=f"dt_eval_videos_{batch}",
             fully_observed=False,
             flat_one_hot=(
-                    trajectory_data_set.observation_type == "one_hot"),
+                trajectory_data_set.observation_type == "one_hot"),
             # defensive coding, fix later.
             agent_view_size=env.observation_space['image'].shape[0] if "image" in list(
                 env.observation_space.keys()) else 7,
@@ -275,7 +272,8 @@
     else:
         pbar = range(trajectories)
 
-    obs, _ = env.reset(seed=0)  # each env will get its own seed by incrementing on the given seed
+    # each env will get its own seed by incrementing on the given seed
+    obs, _ = env.reset(seed=0)
     obs = t.tensor(obs['image']).unsqueeze(1)
     rtg = rearrange(t.ones(num_envs, dtype=t.int) * initial_rtg, 'e -> e 1 1')
     a = rearrange(t.zeros(num_envs, dtype=t.int), 'e -> e 1 1')
@@ -289,76 +287,59 @@
     if model.transformer_config.time_embedding_type == "linear":
         timesteps = timesteps.to(t.float32)
 
-<<<<<<< HEAD
     # get first action
     if isinstance(model, DecisionTransformer):
         state_preds, action_preds, reward_preds = model.forward(
-            states=obs, actions=a, rtgs=rtg, timesteps=timesteps)
+            states=obs, actions=None, rtgs=rtg, timesteps=timesteps)
     elif isinstance(model, CloneTransformer):
         state_preds, action_preds = model.forward(
-            states=obs, actions=a, timesteps=timesteps)
+            states=obs, actions=None, timesteps=timesteps)
     else:  # it's probably a legacy model in which case the interface is:
         state_preds, action_preds, reward_preds = model.forward(
             states=obs, actions=a, rtgs=rtg, timesteps=timesteps)
-=======
-        # get first action
+
+    new_action = t.argmax(action_preds, dim=-1).squeeze(-1)
+    new_obs, new_reward, terminated, truncated, info = env.step(new_action)
+
+    current_trajectory_length = t.ones(num_envs, dtype=t.int)
+    while n_terminated + n_truncated < trajectories:
+
+        # concat init obs to new obs
+        obs = t.cat(
+            [obs, t.tensor(new_obs['image']).unsqueeze(1).to(device)], dim=1)
+
+        # add new reward to init reward
+        rtg = t.cat([rtg, rtg[:, -1:, :] -
+                     rearrange(t.tensor(new_reward).to(device), 'e -> e 1 1')], dim=1)
+
+        # add new timesteps
+        timesteps = t.cat([timesteps, rearrange(
+            current_trajectory_length.to(device), 'e -> e 1 1')], dim=1)
+
+        if model.transformer_config.time_embedding_type == "linear":
+            timesteps = timesteps.to(t.float32)
+
+        a = t.cat([a, rearrange(new_action, 'e -> e 1 1')], dim=1)
+
+        # truncations:
+        obs = obs[:, -max_len:] if obs.shape[1] > max_len else obs
+        actions = a[:, -(obs.shape[1] - 1):] if (a.shape[1]
+                                                 > 1 and max_len > 1) else None
+        timesteps = timesteps[:, -
+                              max_len:] if timesteps.shape[1] > max_len else timesteps
+
         if isinstance(model, DecisionTransformer):
             state_preds, action_preds, reward_preds = model.forward(
-                states=obs,
-                actions=None,
-                rtgs=rtg,
-                timesteps=timesteps
-            )
+                states=obs, actions=actions, rtgs=rtg, timesteps=timesteps)
         elif isinstance(model, CloneTransformer):
             state_preds, action_preds = model.forward(
-                states=obs,
-                actions=None,  # no action for first timestep
-                timesteps=timesteps
-            )
+                states=obs, actions=actions, timesteps=timesteps)
         else:  # it's probably a legacy model in which case the interface is:
             state_preds, action_preds, reward_preds = model.forward(
                 states=obs, actions=a, rtgs=rtg, timesteps=timesteps)
->>>>>>> 65652ae0
-
-    new_action = t.argmax(action_preds, dim=-1).squeeze(-1)
-    new_obs, new_reward, terminated, truncated, info = env.step(new_action)
-
-    current_trajectory_length = t.ones(num_envs, dtype=t.int)
-    while n_terminated + n_truncated < trajectories:
-
-        # concat init obs to new obs
-        obs = t.cat([obs, t.tensor(new_obs['image']).unsqueeze(1).to(device)], dim=1)
-
-        # add new reward to init reward
-        rtg = t.cat([rtg, rtg[:, -1:, :] - rearrange(t.tensor(new_reward).to(device), 'e -> e 1 1')], dim=1)
-
-        # add new timesteps
-        timesteps = t.cat([timesteps, rearrange(current_trajectory_length.to(device), 'e -> e 1 1')], dim=1)
-
-        if model.transformer_config.time_embedding_type == "linear":
-            timesteps = timesteps.to(t.float32)
-
-<<<<<<< HEAD
-        a = t.cat([a, rearrange(new_action, 'e -> e 1 1')], dim=1)
-
-        if isinstance(model, DecisionTransformer):
-            _, action_preds, _ = model.forward(
-                states=obs[:, -max_len:] if obs.shape[1] > max_len else obs,
-                actions=a[:, -max_len:] if a.shape[1] > max_len else a,
-                rtgs=rtg[:, -max_len:] if rtg.shape[1] > max_len else rtg,
-                timesteps=timesteps[:, -
-                                       max_len:] if timesteps.shape[1] > max_len else timesteps
-            )
-        elif isinstance(model, CloneTransformer):
-            _, action_preds = model.forward(
-                states=obs[:, -max_len:] if obs.shape[1] > max_len else obs,
-                actions=a[:, -max_len:] if a.shape[1] > max_len else a,
-                timesteps=timesteps[:, -
-                                       max_len:] if timesteps.shape[1] > max_len else timesteps
-            )
+
         action = t.argmax(action_preds, dim=-1).squeeze(-1)
         new_obs, new_reward, terminated, truncated, info = env.step(action)
-
         # print(f"took action  {action} at timestep {i} for reward {new_reward}")
 
         n_positive = n_positive + sum(new_reward > 0)
@@ -371,29 +352,6 @@
                 f"Evaluating DT: Finished running {n_terminated + n_truncated} episodes."
                 f"Current episodes are at timestep {current_trajectory_length.tolist()} for reward {new_reward}"
             )
-=======
-            a = t.cat([a, t.tensor([new_action]).unsqueeze(
-                0).unsqueeze(0).to(device)], dim=1)
-
-            # truncations:
-            obs = obs[:, -max_len:] if obs.shape[1] > max_len else obs
-            actions = a[:, -(obs.shape[1] - 1):] if (a.shape[1]
-                                                     > 1 and max_len > 1) else None
-            timesteps = timesteps[:, -
-                                  max_len:] if timesteps.shape[1] > max_len else timesteps
-
-            if isinstance(model, DecisionTransformer):
-                rtg = rtg[:, -max_len:] if rtg.shape[1] > max_len else rtg
-                _, action_preds, _ = model.forward(
-                    states=obs, actions=actions, rtgs=rtg, timesteps=timesteps
-                )
-            elif isinstance(model, CloneTransformer):
-                _, action_preds = model.forward(
-                    states=obs, actions=actions, timesteps=timesteps
-                )
-            action = t.argmax(action_preds, dim=-1)[0][-1].item()
-            new_obs, new_reward, terminated, truncated, info = env.step(action)
->>>>>>> 65652ae0
 
         dones = np.logical_or(terminated, truncated)
         current_trajectory_length += np.invert(dones)
